--- conflicted
+++ resolved
@@ -432,7 +432,6 @@
         self.assertEqual(application.href, self.app_href)
         self.assertEqual(account.href, self.acc_href)
 
-<<<<<<< HEAD
         expansion = Expansion('account')
         account = application.authenticate_account("USERNAME", "PAŠVORD",
             expand=expansion)
@@ -440,7 +439,7 @@
         self.assertEqual(HTTPretty.last_request.method, "POST")
         self.assertEqual(HTTPretty.last_request.path,
             "%s/%s?expand=account" % (self.app_path, "loginAttempts"))
-=======
+
         httpretty.register_uri(httpretty.GET,
             self.dir_href,
             body=json.dumps(self.dir_body),
@@ -448,7 +447,7 @@
 
         directory = self.client.directories.get(self.dir_href)
         account = application.authenticate_account(
-            "USERNAME", "PAŠVORD", directory)
+            "USERNAME", "PAŠVORD", account_store=directory)
 
         if isinstance(HTTPretty.last_request.body, bytes):
             req_body = json.loads(HTTPretty.last_request.body.decode())
@@ -459,7 +458,6 @@
         self.assertEqual(HTTPretty.last_request.method, "POST")
         self.assertEqual(HTTPretty.last_request.path,
             "%s/%s" % (self.app_path, "loginAttempts"))
->>>>>>> 56495fce
 
     @httpretty.activate
     def test_add_group(self):
