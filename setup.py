#
# Copyright 2012, 2013 Stormpath, Inc.
#
# Licensed under the Apache License, Version 2.0 (the "License");
# you may not use this file except in compliance with the License.
# You may obtain a copy of the License at
#
#     http://www.apache.org/licenses/LICENSE-2.0
#
# Unless required by applicable law or agreed to in writing, software
# distributed under the License is distributed on an "AS IS" BASIS,
# WITHOUT WARRANTIES OR CONDITIONS OF ANY KIND, either express or implied.
# See the License for the specific language governing permissions and
# limitations under the License.
#

from setuptools import setup, find_packages, Command
import sys
import os
import subprocess

from stormpath import __version__


PY_VERSION = sys.version_info[:2]


class BaseCommand(Command):
    user_options = []

    def initialize_options(self):
        pass

    def finalize_options(self):
        pass


class TestCommand(BaseCommand):

    description = "run self-tests"

    def run(self):
        os.chdir('tests')
        ret = subprocess.call(["py.test", "--quiet",
            "--cov-report=term-missing", "--cov", "stormpath",
            "--ignore", "test_live.py"])
        sys.exit(ret)


class LiveTestCommand(BaseCommand):

    description = "run live-tests"

    def run(self):
        os.chdir("tests")
        ret = subprocess.call(["py.test", "--quiet",
            "--cov-report=term-missing", "--cov", "stormpath", "test_live.py"])
        sys.exit(ret)


class TestDepCommand(BaseCommand):

    description = "install test dependencies"

    def run(self):
        cmd = ["pip", "install", "pytest", "pytest-cov", "HTTPretty"]
        if PY_VERSION < (3, 3):
            cmd.append("mock")
        ret = subprocess.call(cmd)
        sys.exit(ret)


class DocCommand(BaseCommand):

    description = "generate documentation"

    def run(self):
        try:
            os.chdir('doc')
            ret = os.system('make html')
            sys.exit(ret)
        except OSError as e:
            print(e)
            sys.exit(-1)

# To install the stormpath library, open a Terminal shell, then run this
# file by typing:
#
# python setup.py install
<<<<<<< HEAD
REQUIRES = ["httplib2 >= 0.7", "unittest2py3k", "PyYAML >= 3.10"]
=======

classifiers = [
    "Programming Language :: Python",
    "Programming Language :: Python :: 3",
    "Programming Language :: Python :: 2",
]
>>>>>>> 9d427e6e

setup(
    name="stormpath-sdk",
    version=__version__,
    description="Stormpath SDK used to interact with the Stormpath REST API",
    author="Elder Crisostomo",
    author_email="elder@stormpath.com",
    url="https://github.com/stormpath/stormpath-sdk-python",
    zip_safe=False,
    keywords=["stormpath", "authentication"],
    install_requires=["requests>=1.1.0"],
    packages=find_packages(),
    classifiers=[
        "Development Status :: 4 - Beta",
        "Intended Audience :: Developers",
        "License :: OSI Approved :: Apache Software License",
        "Operating System :: OS Independent",
        "Topic :: Security",
        "Topic :: Software Development :: Libraries :: Python Modules",
        "Topic :: Software Development :: Libraries",
        ].extend(classifiers),
    cmdclass={
        'test': TestCommand,
        'livetest': LiveTestCommand,
        'testdep': TestDepCommand,
        'docs': DocCommand
    },
    long_description="""\
    Stormpath SDK
    -------------

    DESCRIPTION
    The Stormpath Python SDK allows any Python-based application to easily use
    the Stormpath user management service for all authentication and
    access control needs.

    When you make SDK method calls, the calls are translated into HTTPS
    requests to the Stormpath REST+JSON API. The Stormpath Python SDK therefore
    provides a clean object-oriented paradigm natural to Python developers and
    alleviates the need to know how to make REST+JSON requests.

    LICENSE The Stormpath Python SDK is distributed under the
    Apache Software License.
    """)<|MERGE_RESOLUTION|>--- conflicted
+++ resolved
@@ -87,16 +87,12 @@
 # file by typing:
 #
 # python setup.py install
-<<<<<<< HEAD
-REQUIRES = ["httplib2 >= 0.7", "unittest2py3k", "PyYAML >= 3.10"]
-=======
 
 classifiers = [
     "Programming Language :: Python",
     "Programming Language :: Python :: 3",
     "Programming Language :: Python :: 2",
 ]
->>>>>>> 9d427e6e
 
 setup(
     name="stormpath-sdk",
