--- conflicted
+++ resolved
@@ -34,24 +34,15 @@
     """List of login data."""
     resource_class = AuthenticationResult
 
-<<<<<<< HEAD
-    def basic_auth(self, login, password, expand):
-=======
-    def basic_auth(self, login, password, account_store=None):
->>>>>>> 56495fce
+    def basic_auth(self, login, password, expand, account_store=None):
         value = login + ':' + password
         value = b64encode(value.encode('utf-8')).decode('ascii')
         properties = {
             'type': 'basic',
-<<<<<<< HEAD
             'value': value,
-        }, expand=expand)
-=======
-            'value': value
         }
 
         if account_store:
             properties['account_store'] = account_store
 
-        return self.create(properties)
->>>>>>> 56495fce
+        return self.create(properties, expand=expand)