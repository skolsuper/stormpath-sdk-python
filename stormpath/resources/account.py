"""Stormpath Account resource mappings."""


from six import string_types

from stormpath.error import Error as StormpathError
from .base import (
    AutoSaveMixin,
    CollectionResource,
    DeleteMixin,
    Resource,
    StatusMixin,
)


class Account(Resource, AutoSaveMixin, DeleteMixin, StatusMixin):
    """Account resource.

    More info in documentation:
    http://docs.stormpath.com/python/product-guide/#accounts
    """
    autosaves = ('custom_data',)
    writable_attrs = (
        'custom_data',
        'email',
        'given_name',
        'middle_name',
        'password',
        'status',
        'surname',
        'username',
    )
    STATUS_UNVERIFIED = 'UNVERIFIED'

    def __str__(self):
        return self.username

    def get_resource_attributes(self):
        from .custom_data import CustomData
        from .directory import Directory
        from .group import GroupList
        from .group_membership import GroupMembershipList
        from .tenant import Tenant

        return {
            'custom_data': CustomData,
            'directory': Directory,
            'email_verification_token': Resource,
            'groups': GroupList,
            'group_memberships': GroupMembershipList,
            'tenant': Tenant,
        }

<<<<<<< HEAD
=======
    def _resolve_group(self, group_object_or_href_or_name):
        """Given a Group object or href or name, return a functional Group
        object.

        This helper method allows us to easily accept Group arguments in
        multiple ways.

        :param group_object_or_href_or_name: This could be any one of the
            following:

            - A :class:`stormpath.resources.group.Group` object, that already
              exists in Stormpath.
            - A Group href, ex:
              'https://api.stormpath.com/v1/groups/3wzkqr03K8WxRp8NQuYSs3'
            - A Group name, ex: 'admins'.

        :raises:
            - ValueError if an invalid href or name is specified.
            - TypeError if a non-Group object is specified.

        :rtype: obj
        :returns: A matching Group object.

        .. note::
            Passing in a :class:`stormpath.resources.group.Group` object will
            always be the quickest way to add a Group, as it doesn't require
            any additional API calls.
        """
        from .group import Group

        # If this is a Group object already, we have no work to do!
        if isinstance(group_object_or_href_or_name, Group):
            return group_object_or_href_or_name

        # We now know this isn't a Group object.
        href_or_name = group_object_or_href_or_name

        # Check to see whether or not this is a string.
        if isinstance(group_object_or_href_or_name, string_types):

            # If this Group is an href, we'll just use that.
            if href_or_name.startswith(self._client.BASE_URL):
                href = href_or_name

                try:
                    group = self.directory.groups.get(href)

                    # We're accessing group.name here to force evaluation of
                    # this Group -- this allows us to check and see whether or
                    # not this Group is actually valid.
                    group.name
                except StormpathError:
                    raise ValueError('Invalid Group href specified.')

                return group

            # Otherwise, we'll assume this is a Group name, and try to query
            # it.
            else:
                name = href_or_name
                groups = self.directory.groups.query(name=name)

                for g in groups:
                    if g.name == name:
                        return g

                raise ValueError('Invalid Group name specified.')

        # If this is not a string instance, something horrible was given to us,
        # so bail.
        raise TypeError('Unsupported type. Group object, href, or name required.')

>>>>>>> f84eaf81
    def add_group(self, group_object_or_href_or_name):
        """Associate a Group with this Account.

        This creates a
        :class:`stormpath.resources.group_membership.GroupMembership` resource
        on the backend.

<<<<<<< HEAD
        :param group_object_or_href_or_name: This could be any one of the following:
            - A :class:`stormpath.resources.group.Group` object.
            - A Group href, ex: 'https://api.stormpath.com/v1/groups/3wzkqr03K8WxRp8NQuYSs3'
=======
        :param group_object_or_href_or_name: This could be any one of the
            following:

            - A :class:`stormpath.resources.group.Group` object.
            - A Group href, ex:
                'https://api.stormpath.com/v1/groups/3wzkqr03K8WxRp8NQuYSs3'
>>>>>>> f84eaf81
            - A Group name, ex: 'admins'.

        .. note::
            Passing in a :class:`stormpath.resources.group.Group` object will
            always be the quickest way to add a Group, as it doesn't require
            any additional API calls.
        """
<<<<<<< HEAD
        from .group import Group

        # First, we'll check to see whether or not this is a string.
        group = group_object_or_href_or_name
        if isinstance(group, basestring):

            # If this Group is an href, we'll just use that.
            if group.startswith('https://api.stormpath.com/'):
                group = self.groups.get(group)

            # Otherwise, we'll assume this is a Group name, and try to query
            # it.
            else:
                for g in self.directory.groups.query(name=group):
                    if g.name == group:
                        group = g
                        break

        # If this is not a Group instance, something horrible was given to us,
        # so bail.
        elif not isinstance(group, Group):
            raise TypeError('Unsupported type. Group object required.')

=======
        group = self._resolve_group(group_object_or_href_or_name)
>>>>>>> f84eaf81
        return self._client.group_memberships.create({
            'account': self,
            'group': group,
        })

    def has_group(self, group_object_or_href_or_name):
        """Check to see whether or not this Account is a member of the
        specified Group.

        :param group_object_or_href_or_name: This could be any one of the
            following:

            - A :class:`stormpath.resources.group.Group` object.
            - A Group href, ex:
                'https://api.stormpath.com/v1/groups/3wzkqr03K8WxRp8NQuYSs3'
            - A Group name, ex: 'admins'.

        .. note::
            Passing in a :class:`stormpath.resources.group.Group` object will
            always be the quickest way to check a Group's membership, since it
            doesn't require any additional API calls.

        :returns: True if the Account is a member of the Group, False
            otherwise.
        """
        group = self._resolve_group(group_object_or_href_or_name)

        for g in self.groups.query(name=group.name):
            if g.name == group.name:
                return True

        return False

    def has_groups(self, group_objects_or_hrefs_or_names, all=True):
        """Check to see whether or not this Account is a member of a list of
        Groups.

        :param group_objects_or_hrefs_or_names: A list of either:
            - :class:`stormpath.resources.group.Group` objects.
            - Group hrefs, ex:
                'https://api.stormpath.com/v1/groups/3wzkqr03K8WxRp8NQuYSs3'
            - Group names, ex: 'admins'.

            This could look something like:
            [
                group,
                'https://api.stormpath.com/v1/groups/3wzkqr03K8WxRp8NQuYSs3',
                'admins',
            ]

        :param all: A boolean (default: True) which controls how Group
            assertions are handled.  If all is set to True (default), then
            we'll check to ensure that this Account is a member of ALL Groups
            before returning True.  If all is False, we'll return True if this
            Account is a member of ANY of the Groups in the list.

        :returns: True if the Group checks pass, False otherwise.
        """
        total_checks = 0

        groups = group_objects_or_hrefs_or_names
        for group in groups:
            if self.has_group(group):
                total_checks += 1

                if not all:
                    return True

        return True if all and total_checks == len(groups) else False

    def is_unverified(self):
        """Check if Account is unverified.

        An Account is unverified if the workflow automation is such that it
        requires verification before enabling the Account.

        More info in documentation:
        http://docs.stormpath.com/console/product-guide/#cloud-directory-workflow-automations
        """
        return self.get_status() == self.STATUS_UNVERIFIED

    def remove_group(self, group_object_or_href_or_name):
        """Remove this Account from the specified Group.

        :param group_object_or_href_or_name: This could be any one of the
            following:

            - A :class:`stormpath.resources.group.Group` object.
            - A Group href, ex:
                'https://api.stormpath.com/v1/groups/3wzkqr03K8WxRp8NQuYSs3'
            - A Group name, ex: 'admins'.

        :raises: :class:`stormpath.error.StormpathError` if the Group specified
            does not contain this Account.

        .. note::
            Passing in a :class:`stormpath.resources.group.Group` object will
            always be the quickest way to check a Group's membership, since it
            doesn't require any additional API calls.
        """
        group = self._resolve_group(group_object_or_href_or_name)

        for membership in self.group_memberships:
            if membership.group.href == group.href:
                membership.delete()
                return

        raise StormpathError({
            'developerMessage': 'This user is not part of Group %s.' % group.name,
        })


class AccountList(CollectionResource):
    """Stormpath Account resource list."""
    resource_class = Account

    def verify_email_token(self, token):
        """Verify this Account by using a token.

        :param token: Account verification token.
        """
        href = '/accounts/emailVerificationTokens/' + token
        data = self._store.create_resource(href, {})

        return self.resource_class(client=self._client, properties=data)<|MERGE_RESOLUTION|>--- conflicted
+++ resolved
@@ -51,8 +51,6 @@
             'tenant': Tenant,
         }
 
-<<<<<<< HEAD
-=======
     def _resolve_group(self, group_object_or_href_or_name):
         """Given a Group object or href or name, return a functional Group
         object.
@@ -125,7 +123,6 @@
         # so bail.
         raise TypeError('Unsupported type. Group object, href, or name required.')
 
->>>>>>> f84eaf81
     def add_group(self, group_object_or_href_or_name):
         """Associate a Group with this Account.
 
@@ -133,18 +130,12 @@
         :class:`stormpath.resources.group_membership.GroupMembership` resource
         on the backend.
 
-<<<<<<< HEAD
-        :param group_object_or_href_or_name: This could be any one of the following:
+        :param group_object_or_href_or_name: This could be any one of the
+            following:
+
             - A :class:`stormpath.resources.group.Group` object.
-            - A Group href, ex: 'https://api.stormpath.com/v1/groups/3wzkqr03K8WxRp8NQuYSs3'
-=======
-        :param group_object_or_href_or_name: This could be any one of the
-            following:
-
-            - A :class:`stormpath.resources.group.Group` object.
-            - A Group href, ex:
-                'https://api.stormpath.com/v1/groups/3wzkqr03K8WxRp8NQuYSs3'
->>>>>>> f84eaf81
+            - A Group href, ex:
+                'https://api.stormpath.com/v1/groups/3wzkqr03K8WxRp8NQuYSs3'
             - A Group name, ex: 'admins'.
 
         .. note::
@@ -152,33 +143,7 @@
             always be the quickest way to add a Group, as it doesn't require
             any additional API calls.
         """
-<<<<<<< HEAD
-        from .group import Group
-
-        # First, we'll check to see whether or not this is a string.
-        group = group_object_or_href_or_name
-        if isinstance(group, basestring):
-
-            # If this Group is an href, we'll just use that.
-            if group.startswith('https://api.stormpath.com/'):
-                group = self.groups.get(group)
-
-            # Otherwise, we'll assume this is a Group name, and try to query
-            # it.
-            else:
-                for g in self.directory.groups.query(name=group):
-                    if g.name == group:
-                        group = g
-                        break
-
-        # If this is not a Group instance, something horrible was given to us,
-        # so bail.
-        elif not isinstance(group, Group):
-            raise TypeError('Unsupported type. Group object required.')
-
-=======
         group = self._resolve_group(group_object_or_href_or_name)
->>>>>>> f84eaf81
         return self._client.group_memberships.create({
             'account': self,
             'group': group,
