--- conflicted
+++ resolved
@@ -1,14 +1,10 @@
 Version 1.0.0.beta.1
 --------------------
-<<<<<<< HEAD
 
 - authenticate_account no longer returns an account object directly
 - Added support for accountStore specification when authenticating an account
-
-=======
 - Added custom data fields for groups and accounts
 
->>>>>>> 4ed7c5fa
 Version 1.0.0.beta
 ------------------
 
